[package]
name = "gzset"
version = "0.1.0"
edition = "2021"
license = "MIT"
description = "GPU accelerated learned sorted set module for Valkey/Redis"

[lib]
crate-type = ["cdylib", "rlib"]

[[bin]]
name = "xtask"
path = "src/bin/xtask.rs"

[dependencies]
redis-module = "2.0.7"
once_cell = "1"
ordered-float = "2"
<<<<<<< HEAD
anyhow = "1"
clap = { version = "4", features = ["derive"] }
portpicker = "0.1"
redis = "0.25"
heck = "0.5"
=======
rand = "0.8"
>>>>>>> c908d59b

[dev-dependencies]
quickcheck = "1"
which = "4"
<|MERGE_RESOLUTION|>--- conflicted
+++ resolved
@@ -16,15 +16,12 @@
 redis-module = "2.0.7"
 once_cell = "1"
 ordered-float = "2"
-<<<<<<< HEAD
 anyhow = "1"
 clap = { version = "4", features = ["derive"] }
 portpicker = "0.1"
 redis = "0.25"
 heck = "0.5"
-=======
 rand = "0.8"
->>>>>>> c908d59b
 
 [dev-dependencies]
 quickcheck = "1"
